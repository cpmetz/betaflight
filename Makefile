###############################################################################
# "THE BEER-WARE LICENSE" (Revision 42):
# <msmith@FreeBSD.ORG> wrote this file. As long as you retain this notice you
# can do whatever you want with this stuff. If we meet some day, and you think
# this stuff is worth it, you can buy me a beer in return
###############################################################################
#
# Makefile for building the betaflight firmware.
#
# Invoke this with 'make help' to see the list of supported targets.
#
###############################################################################


# Things that the user might override on the commandline
#

# The target to build, see VALID_TARGETS below
TARGET    ?= NAZE

# Compile-time options
OPTIONS   ?=

# compile for OpenPilot BootLoader support
OPBL      ?= no

# Debugger optons, must be empty or GDB
DEBUG     ?=

# Insert the debugging hardfault debugger
# releases should not be built with this flag as it does not disable pwm output
DEBUG_HARDFAULTS ?=

# Serial port/Device for flashing
SERIAL_DEVICE   ?= $(firstword $(wildcard /dev/ttyUSB*) no-port-found)

# Flash size (KB).  Some low-end chips actually have more flash than advertised, use this to override.
FLASH_SIZE ?=

###############################################################################
# Things that need to be maintained as the source changes
#

FORKNAME      = betaflight

CC3D_TARGETS       = CC3D CC3D_OPBL
NAZE_TARGETS       = AFROMINI ALIENFLIGHTF1
SPRACINGF3_TARGETS = IRCFUSIONF3 RMDO

SDCARD_TARGETS     = ALIENFLIGHTF4 AQ32_V2 BLUEJAYF4 FURYF3 FURYF4 SPRACINGF3MINI SIRINFPV
SERIAL_USB_TARGETS = IRCFUSIONF3 SPRACINGF3

# Valid targets for STM VCP support
<<<<<<< HEAD
VCP_TARGETS = $(CC3D_TARGETS) BLUEJAYF4 FURYF3 FURYF4 REVO SIRINFPV
=======
VCP_TARGETS = $(CC3D_TARGETS) BLUEJAYF4 FURYF3 FURYF4 REVO REVO_OPBL
>>>>>>> 3c0354f8

# Valid targets for OP BootLoader support
OPBL_TARGETS = CC3D_OPBL REVO_OPBL


F405_TARGETS    = ALIENFLIGHTF4 BLUEJAYF4 FURYF4 REVO REVO_OPBL
F405_TARGETS_16 =
F411_TARGETS    =

F1_TARGETS    = $(CC3D_TARGETS) AFROMINI ALIENFLIGHTF1 NAZE OLIMEXINO PORT103R
F3_TARGETS    = ALIENFLIGHTF3 CHEBUZZF3 COLIBRI_RACE DOGE FURYF3 IRCFUSIONF3 KISSFC LUX_RACE MOTOLAB NAZE32PRO RMDO SINGULARITY SPARKY SPRACINGF3 SPRACINGF3EVO SPRACINGF3MINI STM32F3DISCOVERY SIRINFPV
F4_TARGETS    = $(F405_TARGETS) $(F405_TARGETS_16) $(F411_TARGETS)
VALID_TARGETS = $(F1_TARGETS) $(F3_TARGETS) $(F4_TARGETS)


64K_TARGETS   = CJMCU
128K_TARGETS  = $(CC3D_TARGETS) AFROMINI ALIENFLIGHTF1 NAZE OLIMEXINO RMDO
256K_TARGETS  = $(F3_TARGETS) EUSTM32F103RC PORT103R
512K_TARGETS  = $(F411_TARGETS)
1024K_TARGETS = $(F405_TARGETS) $(F405_TARGETS_16)

# Configure default flash sizes for the targets
ifeq ($(FLASH_SIZE),)
ifeq ($(TARGET),$(filter $(TARGET),$(64K_TARGETS)))
FLASH_SIZE = 64
else ifeq ($(TARGET),$(filter $(TARGET),$(128K_TARGETS)))
FLASH_SIZE = 128
else ifeq ($(TARGET),$(filter $(TARGET),$(256K_TARGETS)))
FLASH_SIZE = 256
else ifeq ($(TARGET),$(filter $(TARGET),$(512K_TARGETS)))
FLASH_SIZE = 512
else ifeq ($(TARGET),$(filter $(TARGET),$(1024K_TARGETS)))
FLASH_SIZE = 1024
else
$(error FLASH_SIZE not configured for target $(TARGET))
endif
endif

# note that there is no hardfault debugging startup file assembly handler for other platforms
ifeq ($(DEBUG_HARDFAULTS),F3)
CFLAGS               += -DDEBUG_HARDFAULTS
STM32F30x_COMMON_SRC = startup_stm32f3_debug_hardfault_handler.S
else
STM32F30x_COMMON_SRC = startup_stm32f30x_md_gcc.S
endif

REVISION = $(shell git log -1 --format="%h")

FC_VER_MAJOR := $(shell grep " FC_VERSION_MAJOR" src/main/version.h | awk '{print $$3}' )
FC_VER_MINOR := $(shell grep " FC_VERSION_MINOR" src/main/version.h | awk '{print $$3}' )
FC_VER_PATCH := $(shell grep " FC_VERSION_PATCH" src/main/version.h | awk '{print $$3}' )

FC_VER := $(FC_VER_MAJOR).$(FC_VER_MINOR).$(FC_VER_PATCH)

# Working directories
ROOT            := $(patsubst %/,%,$(dir $(lastword $(MAKEFILE_LIST))))
SRC_DIR         = $(ROOT)/src/main
OBJECT_DIR      = $(ROOT)/obj/main
BIN_DIR         = $(ROOT)/obj
CMSIS_DIR       = $(ROOT)/lib/main/CMSIS
INCLUDE_DIRS    = $(SRC_DIR) \
                  $(ROOT)/src/main/target
LINKER_DIR      = $(ROOT)/src/main/target

# Search path for sources
VPATH           := $(SRC_DIR):$(SRC_DIR)/startup
USBFS_DIR       = $(ROOT)/lib/main/STM32_USB-FS-Device_Driver
USBPERIPH_SRC   = $(notdir $(wildcard $(USBFS_DIR)/src/*.c))
FATFS_DIR       = $(ROOT)/lib/main/FatFS
FATFS_SRC       = $(notdir $(wildcard $(FATFS_DIR)/*.c))

CSOURCES        := $(shell find $(SRC_DIR) -name '*.c')


ifeq ($(TARGET),$(filter $(TARGET),$(F3_TARGETS)))
# F3 TARGETS

STDPERIPH_DIR   = $(ROOT)/lib/main/STM32F30x_StdPeriph_Driver
STDPERIPH_SRC   = $(notdir $(wildcard $(STDPERIPH_DIR)/src/*.c))
EXCLUDES        = stm32f30x_crc.c \
                  stm32f30x_can.c

STDPERIPH_SRC   := $(filter-out ${EXCLUDES}, $(STDPERIPH_SRC))
DEVICE_STDPERIPH_SRC = $(STDPERIPH_SRC)

VPATH           := $(VPATH):$(CMSIS_DIR)/CM1/CoreSupport:$(CMSIS_DIR)/CM1/DeviceSupport/ST/STM32F30x
CMSIS_SRC       = $(notdir $(wildcard $(CMSIS_DIR)/CM1/CoreSupport/*.c \
                  $(CMSIS_DIR)/CM1/DeviceSupport/ST/STM32F30x/*.c))

INCLUDE_DIRS    := $(INCLUDE_DIRS) \
                   $(STDPERIPH_DIR)/inc \
                   $(CMSIS_DIR)/CM1/CoreSupport \
                   $(CMSIS_DIR)/CM1/DeviceSupport/ST/STM32F30x

ifneq ($(TARGET),$(filter $(TARGET), $(SERIAL_USB_TARGETS)))
INCLUDE_DIRS    := $(INCLUDE_DIRS) \
                   $(USBFS_DIR)/inc \
                   $(ROOT)/src/main/vcp

VPATH           := $(VPATH):$(USBFS_DIR)/src

DEVICE_STDPERIPH_SRC := $(DEVICE_STDPERIPH_SRC)\
                        $(USBPERIPH_SRC)

endif

ifeq ($(TARGET),$(filter $(TARGET), $(SDCARD_TARGETS)))
INCLUDE_DIRS    := $(INCLUDE_DIRS) \
                   $(FATFS_DIR) \

VPATH           := $(VPATH):$(FATFS_DIR)
endif

LD_SCRIPT       = $(LINKER_DIR)/stm32_flash_f303_$(FLASH_SIZE)k.ld

ARCH_FLAGS      = -mthumb -mcpu=cortex-m4 -mfloat-abi=hard -mfpu=fpv4-sp-d16 -fsingle-precision-constant -Wdouble-promotion
DEVICE_FLAGS    = -DSTM32F303xC -DSTM32F303
TARGET_FLAGS    = -D$(TARGET)
## End F3 targets
##
## Start F4 targets
else ifeq ($(TARGET),$(filter $(TARGET), $(F4_TARGETS)))

#STDPERIPH
STDPERIPH_DIR   = $(ROOT)/lib/main/STM32F4xx_StdPeriph_Driver
STDPERIPH_SRC   = $(notdir $(wildcard $(STDPERIPH_DIR)/src/*.c))
EXCLUDES        = stm32f4xx_crc.c \
                  stm32f4xx_can.c \
                  stm32f4xx_fmc.c \
                  stm32f4xx_sai.c \
                  stm32f4xx_cec.c \
                  stm32f4xx_dsi.c \
                  stm32f4xx_flash_ramfunc.c \
                  stm32f4xx_fmpi2c.c \
                  stm32f4xx_lptim.c \
                  stm32f4xx_qspi.c \
                  stm32f4xx_spdifrx.c \
                  stm32f4xx_cryp.c \
                  stm32f4xx_cryp_aes.c \
                  stm32f4xx_hash_md5.c \
                  stm32f4xx_cryp_des.c \
                  stm32f4xx_rtc.c \
                  stm32f4xx_hash.c \
                  stm32f4xx_dbgmcu.c \
                  stm32f4xx_cryp_tdes.c \
                  stm32f4xx_hash_sha1.c


ifeq ($(TARGET),$(filter $(TARGET), $(F411_TARGETS)))
EXCLUDES += stm32f4xx_fsmc.c
endif

STDPERIPH_SRC := $(filter-out ${EXCLUDES}, $(STDPERIPH_SRC))

#USB
USBCORE_DIR = $(ROOT)/lib/main/STM32_USB_Device_Library/Core
USBCORE_SRC = $(notdir $(wildcard $(USBCORE_DIR)/src/*.c))
USBOTG_DIR  = $(ROOT)/lib/main/STM32_USB_OTG_Driver
USBOTG_SRC  = $(notdir $(wildcard $(USBOTG_DIR)/src/*.c))
EXCLUDES    = usb_bsp_template.c \
              usb_conf_template.c \
              usb_hcd_int.c \
              usb_hcd.c \
              usb_otg.c

USBOTG_SRC  := $(filter-out ${EXCLUDES}, $(USBOTG_SRC))
USBCDC_DIR  = $(ROOT)/lib/main/STM32_USB_Device_Library/Class/cdc
USBCDC_SRC  = $(notdir $(wildcard $(USBCDC_DIR)/src/*.c))
EXCLUDES    = usbd_cdc_if_template.c
USBCDC_SRC  := $(filter-out ${EXCLUDES}, $(USBCDC_SRC))
VPATH       := $(VPATH):$(USBOTG_DIR)/src:$(USBCORE_DIR)/src:$(USBCDC_DIR)/src

DEVICE_STDPERIPH_SRC := $(STDPERIPH_SRC) \
                        $(USBOTG_SRC) \
                        $(USBCORE_SRC) \
                        $(USBCDC_SRC)

#CMSIS
VPATH           := $(VPATH):$(CMSIS_DIR)/CM4/CoreSupport:$(CMSIS_DIR)/CM4/DeviceSupport/ST/STM32F4xx
CMSIS_SRC       = $(notdir $(wildcard $(CMSIS_DIR)/CM4/CoreSupport/*.c \
                  $(CMSIS_DIR)/CM4/DeviceSupport/ST/STM32F4xx/*.c))
INCLUDE_DIRS    := $(INCLUDE_DIRS) \
                   $(STDPERIPH_DIR)/inc \
                   $(USBOTG_DIR)/inc \
                   $(USBCORE_DIR)/inc \
                   $(USBCDC_DIR)/inc \
                   $(USBFS_DIR)/inc \
                   $(CMSIS_DIR)/CM4/CoreSupport \
                   $(CMSIS_DIR)/CM4/DeviceSupport/ST/STM32F4xx \
                   $(ROOT)/src/main/vcpf4

ifeq ($(TARGET),$(filter $(TARGET),$(SDCARD_TARGETS)))
INCLUDE_DIRS    := $(INCLUDE_DIRS) \
                   $(FATFS_DIR)
VPATH           := $(VPATH):$(FATFS_DIR)
endif

#Flags
ARCH_FLAGS      = -mthumb -mcpu=cortex-m4 -march=armv7e-m -mfloat-abi=hard -mfpu=fpv4-sp-d16 -fsingle-precision-constant -Wdouble-promotion

ifeq ($(TARGET),$(filter $(TARGET),$(F411_TARGETS)))
DEVICE_FLAGS    = -DSTM32F411xE
DEVICE_FLAGS    += -DHSE_VALUE=8000000
LD_SCRIPT       = $(LINKER_DIR)/stm32_flash_f411.ld
else ifeq ($(TARGET),$(filter $(TARGET),$(F405_TARGETS_16)))
DEVICE_FLAGS    = -DSTM32F40_41xxx
DEVICE_FLAGS    += -DHSE_VALUE=16000000
LD_SCRIPT       = $(LINKER_DIR)/stm32_flash_f405.ld
else ifeq ($(TARGET),$(filter $(TARGET),$(F405_TARGETS)))
DEVICE_FLAGS    = -DSTM32F40_41xxx
DEVICE_FLAGS    += -DHSE_VALUE=8000000
LD_SCRIPT       = $(LINKER_DIR)/stm32_flash_f405.ld
else
$(error Unknown MCU for F4 target)
endif

TARGET_FLAGS = -D$(TARGET)
## End F4 targets
##
## Start EUSTM32F103RC PORT103R targets
else ifeq ($(TARGET),$(filter $(TARGET),EUSTM32F103RC PORT103R))

STDPERIPH_DIR   = $(ROOT)/lib/main/STM32F10x_StdPeriph_Driver
STDPERIPH_SRC   = $(notdir $(wildcard $(STDPERIPH_DIR)/src/*.c))
EXCLUDES        = stm32f10x_crc.c \
                  stm32f10x_cec.c \
                  stm32f10x_can.c

STDPERIPH_SRC   := $(filter-out ${EXCLUDES}, $(STDPERIPH_SRC))

# Search path and source files for the CMSIS sources
VPATH           := $(VPATH):$(CMSIS_DIR)/CM3/CoreSupport:$(CMSIS_DIR)/CM3/DeviceSupport/ST/STM32F10x
CMSIS_SRC       = $(notdir $(wildcard $(CMSIS_DIR)/CM3/CoreSupport/*.c \
                  $(CMSIS_DIR)/CM3/DeviceSupport/ST/STM32F10x/*.c))

INCLUDE_DIRS    := $(INCLUDE_DIRS) \
                   $(STDPERIPH_DIR)/inc \
                   $(CMSIS_DIR)/CM3/CoreSupport \
                   $(CMSIS_DIR)/CM3/DeviceSupport/ST/STM32F10x \

LD_SCRIPT       = $(LINKER_DIR)/stm32_flash_f103_$(FLASH_SIZE)k.ld

ARCH_FLAGS      = -mthumb -mcpu=cortex-m3
TARGET_FLAGS    = -D$(TARGET) -pedantic
DEVICE_FLAGS    = -DSTM32F10X_HD -DSTM32F10X

DEVICE_STDPERIPH_SRC = $(STDPERIPH_SRC)
## End EUSTM32F103RC PORT103R targets
##
## Start F1 targets
else

STDPERIPH_DIR   = $(ROOT)/lib/main/STM32F10x_StdPeriph_Driver
STDPERIPH_SRC   = $(notdir $(wildcard $(STDPERIPH_DIR)/src/*.c))
EXCLUDES        = stm32f10x_crc.c \
                  stm32f10x_cec.c \
                  stm32f10x_can.c

STDPERIPH_SRC   := $(filter-out ${EXCLUDES}, $(STDPERIPH_SRC))

# Search path and source files for the CMSIS sources
VPATH           := $(VPATH):$(CMSIS_DIR)/CM3/CoreSupport:$(CMSIS_DIR)/CM3/DeviceSupport/ST/STM32F10x
CMSIS_SRC       = $(notdir $(wildcard $(CMSIS_DIR)/CM3/CoreSupport/*.c \
                  $(CMSIS_DIR)/CM3/DeviceSupport/ST/STM32F10x/*.c))

INCLUDE_DIRS    := $(INCLUDE_DIRS) \
                   $(STDPERIPH_DIR)/inc \
                   $(CMSIS_DIR)/CM3/CoreSupport \
                   $(CMSIS_DIR)/CM3/DeviceSupport/ST/STM32F10x \

DEVICE_STDPERIPH_SRC = $(STDPERIPH_SRC)

ifeq ($(TARGET),$(filter $(TARGET), $(VCP_TARGETS)))
INCLUDE_DIRS    := $(INCLUDE_DIRS) \
                   $(USBFS_DIR)/inc \
                   $(ROOT)/src/main/vcp

VPATH           := $(VPATH):$(USBFS_DIR)/src

DEVICE_STDPERIPH_SRC := $(DEVICE_STDPERIPH_SRC) \
                        $(USBPERIPH_SRC)

endif

LD_SCRIPT       = $(LINKER_DIR)/stm32_flash_f103_$(FLASH_SIZE)k.ld
ARCH_FLAGS      = -mthumb -mcpu=cortex-m3
TARGET_FLAGS    = -D$(TARGET) -pedantic
DEVICE_FLAGS    = -DSTM32F10X_MD -DSTM32F10X

endif
##
## End F1 targets
##

ifneq ($(FLASH_SIZE),)
DEVICE_FLAGS := $(DEVICE_FLAGS) -DFLASH_SIZE=$(FLASH_SIZE)
endif

TARGET_DIR = $(ROOT)/src/main/target/$(TARGET)
TARGET_SRC = $(notdir $(wildcard $(TARGET_DIR)/*.c))

# VARIANTS

ifeq ($(TARGET),CHEBUZZF3)
# CHEBUZZ is a VARIANT of STM32F3DISCOVERY
TARGET_FLAGS := $(TARGET_FLAGS) -DSTM32F3DISCOVERY
endif

ifeq ($(TARGET),$(filter $(TARGET),$(SPRACINGF3_TARGETS)))
# VARIANTS of SPRACINGF3
TARGET_FLAGS := $(TARGET_FLAGS) -DSPRACINGF3
endif

ifeq ($(TARGET),$(filter $(TARGET), $(NAZE_TARGETS)))
# VARIANTS of NAZE
TARGET_FLAGS := $(TARGET_FLAGS) -DNAZE -D$(TARGET)
TARGET_DIR = $(ROOT)/src/main/target/NAZE
endif

ifeq ($(TARGET),$(filter $(TARGET), $(CC3D_TARGETS)))
TARGET_FLAGS := $(TARGET_FLAGS) -DCC3D
ifeq ($(TARGET),CC3D_OPBL)
TARGET_FLAGS := $(TARGET_FLAGS) -DCC3D_OPBL
CC3D_OPBL_SRC = $(CC3D_SRC)
endif
TARGET_DIR = $(ROOT)/src/main/target/CC3D
endif

ifeq ($(TARGET),$(filter $(TARGET), REVO_OPBL))
TARGET_FLAGS := $(TARGET_FLAGS) -DREVO
TARGET_DIR = $(ROOT)/src/main/target/REVO
TARGET_SRC = $(notdir $(wildcard $(TARGET_DIR)/*.c))
endif

ifneq ($(filter $(TARGET),$(OPBL_TARGETS)),)
OPBL=yes
endif

ifeq ($(OPBL),yes)
ifeq ($(TARGET),$(filter $(TARGET),$(OPBL_TARGETS)))
TARGET_FLAGS := -DOPBL $(TARGET_FLAGS)
ifeq ($(TARGET),$(filter $(TARGET),$(F411_TARGETS)))
LD_SCRIPT	 = $(LINKER_DIR)/stm32_flash_f411_bl.ld
else ifeq ($(TARGET),$(filter $(TARGET),$(F405_TARGETS)))
LD_SCRIPT	 = $(LINKER_DIR)/stm32_flash_f405_bl.ld
else
LD_SCRIPT	 = $(LINKER_DIR)/stm32_flash_f103_$(FLASH_SIZE)k_opbl.ld
endif
.DEFAULT_GOAL := binary
else
$(error OPBL specified with a unsupported target)
endif
endif

INCLUDE_DIRS    := $(INCLUDE_DIRS) \
                   $(TARGET_DIR)

VPATH           := $(VPATH):$(TARGET_DIR)

COMMON_SRC = \
            build_config.c \
            debug.c \
            version.c \
            $(TARGET_SRC) \
            main.c \
            mw.c \
            scheduler.c \
            scheduler_tasks.c \
            common/encoding.c \
            common/filter.c \
            common/maths.c \
            common/printf.c \
            common/typeconversion.c \
            config/config.c \
            config/runtime_config.c \
            drivers/adc.c \
            drivers/buf_writer.c \
            drivers/bus_i2c_soft.c \
            drivers/bus_spi.c \
            drivers/exti.c \
            drivers/gyro_sync.c \
            drivers/io.c \
            drivers/light_led.c \
            drivers/pwm_mapping.c \
            drivers/pwm_output.c \
            drivers/pwm_rx.c \
            drivers/rcc.c \
            drivers/serial.c \
            drivers/serial_uart.c \
            drivers/sound_beeper.c \
            drivers/system.c \
            drivers/timer.c \
            flight/altitudehold.c \
            flight/failsafe.c \
            flight/imu.c \
            flight/mixer.c \
            flight/pid.c \
            io/beeper.c \
            io/rc_controls.c \
            io/rc_curves.c \
            io/serial.c \
            io/serial_4way.c \
            io/serial_4way_avrootloader.c \
            io/serial_4way_stk500v2.c \
            io/serial_cli.c \
            io/serial_msp.c \
            io/statusindicator.c \
            rx/ibus.c \
            rx/jetiexbus.c \
            rx/msp.c \
            rx/pwm.c \
            rx/rx.c \
            rx/sbus.c \
            rx/spektrum.c \
            rx/sumd.c \
            rx/sumh.c \
            rx/xbus.c \
            sensors/acceleration.c \
            sensors/battery.c \
            sensors/boardalignment.c \
            sensors/compass.c \
            sensors/gyro.c \
            sensors/initialisation.c \
            $(CMSIS_SRC) \
            $(DEVICE_STDPERIPH_SRC)

HIGHEND_SRC = \
            blackbox/blackbox.c \
            blackbox/blackbox_io.c \
            common/colorconversion.c \
            drivers/display_ug2864hsweg01.c \
            flight/gtune.c \
            flight/navigation.c \
            flight/gps_conversion.c \
            io/gps.c \
            io/ledstrip.c \
            io/display.c \
            sensors/sonar.c \
            sensors/barometer.c \
            telemetry/telemetry.c \
            telemetry/frsky.c \
            telemetry/hott.c \
            telemetry/smartport.c \
            telemetry/ltm.c

VCP_SRC = \
            vcp/hw_config.c \
            vcp/stm32_it.c \
            vcp/usb_desc.c \
            vcp/usb_endp.c \
            vcp/usb_istr.c \
            vcp/usb_prop.c \
            vcp/usb_pwr.c \
            drivers/serial_usb_vcp.c \
            drivers/usb_io.c

VCPF4_SRC = \
            vcpf4/stm32f4xx_it.c \
            vcpf4/usb_bsp.c \
            vcpf4/usbd_desc.c \
            vcpf4/usbd_usr.c \
            vcpf4/usbd_cdc_vcp.c \
            drivers/serial_usb_vcp.c

STM32F10x_COMMON_SRC = \
            startup_stm32f10x_md_gcc.S \
            drivers/adc_stm32f10x.c \
            drivers/bus_i2c_stm32f10x.c \
            drivers/dma.c \
            drivers/gpio_stm32f10x.c \
            drivers/inverter.c \
            drivers/serial_softserial.c \
            drivers/serial_uart_stm32f10x.c \
            drivers/system_stm32f10x.c \
            drivers/timer_stm32f10x.c

STM32F30x_COMMON_SRC = \
            startup_stm32f30x_md_gcc.S \
            target/system_stm32f30x.c \
            drivers/adc_stm32f30x.c \
            drivers/bus_i2c_stm32f30x.c \
            drivers/dma.c \
            drivers/gpio_stm32f30x.c \
            drivers/light_ws2811strip_stm32f30x.c \
            drivers/serial_uart_stm32f30x.c \
            drivers/system_stm32f30x.c \
            drivers/timer_stm32f30x.c

STM32F4xx_COMMON_SRC = \
            startup_stm32f40xx.s \
            target/system_stm32f4xx.c \
            drivers/accgyro_mpu.c \
            drivers/adc_stm32f4xx.c \
            drivers/adc_stm32f4xx.c \
            drivers/bus_i2c_stm32f10x.c \
            drivers/gpio_stm32f4xx.c \
            drivers/inverter.c \
            drivers/serial_softserial.c \
            drivers/serial_uart_stm32f4xx.c \
            drivers/system_stm32f4xx.c \
            drivers/timer_stm32f4xx.c \
            drivers/dma_stm32f4xx.c \
            drivers/flash_m25p16.c \
            io/flashfs.c

NAZE_SRC = \
            $(STM32F10x_COMMON_SRC) \
            drivers/accgyro_adxl345.c \
            drivers/accgyro_bma280.c \
            drivers/accgyro_l3g4200d.c \
            drivers/accgyro_mma845x.c \
            drivers/accgyro_mpu.c \
            drivers/accgyro_mpu3050.c \
            drivers/accgyro_mpu6050.c \
            drivers/accgyro_mpu6500.c \
            drivers/accgyro_spi_mpu6500.c \
            drivers/barometer_bmp085.c \
            drivers/barometer_bmp280.c \
            drivers/barometer_ms5611.c \
            drivers/compass_hmc5883l.c \
            drivers/flash_m25p16.c \
            drivers/light_ws2811strip.c \
            drivers/light_ws2811strip_stm32f10x.c \
            drivers/sonar_hcsr04.c \
            io/flashfs.c \
            hardware_revision.c \
            $(HIGHEND_SRC) \
            $(COMMON_SRC)

ALIENFLIGHTF1_SRC = $(NAZE_SRC)

AFROMINI_SRC = $(NAZE_SRC)

EUSTM32F103RC_SRC = \
            $(STM32F10x_COMMON_SRC) \
            drivers/accgyro_adxl345.c \
            drivers/accgyro_bma280.c \
            drivers/accgyro_l3g4200d.c \
            drivers/accgyro_mma845x.c \
            drivers/accgyro_mpu.c \
            drivers/accgyro_mpu3050.c \
            drivers/accgyro_mpu6050.c \
            drivers/accgyro_spi_mpu6000.c \
            drivers/accgyro_spi_mpu6500.c \
            drivers/barometer_bmp085.c \
            drivers/barometer_bmp280.c \
            drivers/barometer_ms5611.c \
            drivers/compass_ak8975.c \
            drivers/compass_hmc5883l.c \
            drivers/flash_m25p16.c \
            drivers/light_ws2811strip.c \
            drivers/light_ws2811strip_stm32f10x.c \
            drivers/sonar_hcsr04.c \
            io/flashfs.c \
            $(HIGHEND_SRC) \
            $(COMMON_SRC)

PORT103R_SRC = $(EUSTM32F103RC_SRC)

OLIMEXINO_SRC = \
            $(STM32F10x_COMMON_SRC) \
            drivers/accgyro_mpu.c \
            drivers/accgyro_mpu6050.c \
            drivers/barometer_bmp085.c \
            drivers/barometer_bmp280.c \
            drivers/compass_hmc5883l.c \
            drivers/light_ws2811strip.c \
            drivers/light_ws2811strip_stm32f10x.c \
            drivers/sonar_hcsr04.c \
            $(HIGHEND_SRC) \
            $(COMMON_SRC)

CJMCU_SRC = \
            $(STM32F10x_COMMON_SRC) \
            drivers/accgyro_mpu.c \
            drivers/accgyro_mpu6050.c \
            drivers/compass_hmc5883l.c \
            hardware_revision.c \
            flight/gtune.c \
            blackbox/blackbox.c \
            blackbox/blackbox_io.c \
            $(COMMON_SRC)

CC3D_SRC = \
            $(STM32F10x_COMMON_SRC) \
            drivers/accgyro_mpu.c \
            drivers/accgyro_spi_mpu6000.c \
            drivers/barometer_bmp085.c \
            drivers/barometer_bmp280.c \
            drivers/barometer_ms5611.c \
            drivers/compass_hmc5883l.c \
            drivers/flash_m25p16.c \
            drivers/light_ws2811strip.c \
            drivers/light_ws2811strip_stm32f10x.c \
            drivers/sonar_hcsr04.c \
            io/flashfs.c \
            $(HIGHEND_SRC) \
            $(COMMON_SRC) \
            $(VCP_SRC)

NAZE32PRO_SRC = \
            $(STM32F30x_COMMON_SRC) \
            $(HIGHEND_SRC) \
            $(COMMON_SRC) \
            $(VCP_SRC)

STM32F3DISCOVERY_COMMON_SRC = \
            $(STM32F30x_COMMON_SRC) \
            drivers/light_ws2811strip.c \
            drivers/accgyro_l3gd20.c \
            drivers/accgyro_lsm303dlhc.c \
            drivers/compass_hmc5883l.c \
            $(VCP_SRC)

STM32F3DISCOVERY_SRC = \
            $(STM32F3DISCOVERY_COMMON_SRC) \
            drivers/accgyro_adxl345.c \
            drivers/accgyro_bma280.c \
            drivers/accgyro_mma845x.c \
            drivers/accgyro_mpu.c \
            drivers/accgyro_mpu3050.c \
            drivers/accgyro_mpu6050.c \
            drivers/accgyro_l3g4200d.c \
            drivers/barometer_ms5611.c \
            drivers/barometer_bmp280.c \
            drivers/compass_ak8975.c \
            drivers/sdcard.c \
            drivers/sdcard_standard.c \
            io/asyncfatfs/asyncfatfs.c \
            io/asyncfatfs/fat_standard.c \
            $(HIGHEND_SRC) \
            $(COMMON_SRC)

CHEBUZZF3_SRC = \
            $(STM32F3DISCOVERY_SRC) \
            $(HIGHEND_SRC) \
            $(COMMON_SRC)

COLIBRI_RACE_SRC = \
            $(STM32F30x_COMMON_SRC) \
            io/i2c_bst.c \
            drivers/bus_bst_stm32f30x.c \
            drivers/accgyro_mpu.c \
            drivers/accgyro_mpu6500.c \
            drivers/accgyro_spi_mpu6000.c \
            drivers/accgyro_spi_mpu6500.c \
            drivers/accgyro_mpu6500.c \
            drivers/barometer_ms5611.c \
            drivers/compass_ak8963.c \
            drivers/compass_ak8975.c \
            drivers/compass_hmc5883l.c \
            drivers/light_ws2811strip.c \
            drivers/light_ws2811strip_stm32f30x.c \
            drivers/serial_usb_vcp.c \
            $(HIGHEND_SRC) \
            $(COMMON_SRC) \
            $(VCP_SRC)

KISSFC_SRC = \
		   $(STM32F30x_COMMON_SRC) \
		   drivers/accgyro_mpu.c \
		   drivers/display_ug2864hsweg01.c \
		   drivers/accgyro_mpu6050.c \
		   drivers/serial_usb_vcp.c \
		   io/flashfs.c \
		   $(HIGHEND_SRC) \
		   $(COMMON_SRC) \
		   $(VCP_SRC)

LUX_RACE_SRC = \
            $(STM32F30x_COMMON_SRC) \
            drivers/accgyro_mpu.c \
            drivers/accgyro_mpu6500.c \
            drivers/accgyro_spi_mpu6500.c \
            drivers/accgyro_mpu6500.c \
            drivers/light_ws2811strip.c \
            drivers/light_ws2811strip_stm32f30x.c \
            drivers/serial_usb_vcp.c \
            $(HIGHEND_SRC) \
            $(COMMON_SRC) \
            $(VCP_SRC)

DOGE_SRC = \
            $(STM32F30x_COMMON_SRC) \
            drivers/accgyro_mpu.c \
            drivers/accgyro_mpu6500.c \
            drivers/accgyro_spi_mpu6500.c \
            drivers/barometer_bmp280.c \
            drivers/barometer_spi_bmp280.c \
            drivers/light_ws2811strip.c \
            drivers/light_ws2811strip_stm32f30x.c \
            drivers/serial_usb_vcp.c \
            $(HIGHEND_SRC) \
            $(COMMON_SRC) \
            $(VCP_SRC)

SPARKY_SRC = \
            $(STM32F30x_COMMON_SRC) \
            drivers/accgyro_mpu.c \
            drivers/accgyro_mpu6050.c \
            drivers/barometer_ms5611.c \
            drivers/barometer_bmp280.c \
            drivers/compass_ak8975.c \
            drivers/light_ws2811strip.c \
            drivers/light_ws2811strip_stm32f30x.c \
            drivers/serial_usb_vcp.c \
            $(HIGHEND_SRC) \
            $(COMMON_SRC) \
            $(VCP_SRC)

ALIENFLIGHTF3_SRC = \
            $(STM32F30x_COMMON_SRC) \
            drivers/accgyro_mpu.c \
            drivers/accgyro_mpu6050.c \
            drivers/accgyro_mpu.c \
            drivers/accgyro_mpu6500.c \
            drivers/accgyro_spi_mpu6500.c \
            drivers/compass_ak8963.c \
            hardware_revision.c \
            drivers/serial_usb_vcp.c \
            drivers/sonar_hcsr04.c \
            $(HIGHEND_SRC) \
            $(COMMON_SRC) \
            $(VCP_SRC)

RMDO_SRC = \
            $(STM32F30x_COMMON_SRC) \
            drivers/accgyro_mpu.c \
            drivers/accgyro_mpu6050.c \
            drivers/barometer_bmp280.c \
            drivers/flash_m25p16.c \
            drivers/light_ws2811strip.c \
            drivers/light_ws2811strip_stm32f30x.c \
            drivers/serial_softserial.c \
            drivers/sonar_hcsr04.c \
            io/flashfs.c \
            $(HIGHEND_SRC) \
            $(COMMON_SRC)

SPRACINGF3_SRC = \
            $(STM32F30x_COMMON_SRC) \
            drivers/accgyro_mpu.c \
            drivers/accgyro_mpu6050.c \
            drivers/barometer_ms5611.c \
            drivers/barometer_bmp085.c \
            drivers/barometer_bmp280.c \
            drivers/compass_ak8975.c \
            drivers/compass_hmc5883l.c \
            drivers/flash_m25p16.c \
            drivers/light_ws2811strip.c \
            drivers/light_ws2811strip_stm32f30x.c \
            drivers/serial_softserial.c \
            drivers/sonar_hcsr04.c \
            io/flashfs.c \
            $(HIGHEND_SRC) \
            $(COMMON_SRC)

IRCFUSIONF3_SRC = \
            $(STM32F30x_COMMON_SRC) \
            drivers/accgyro_mpu.c \
            drivers/accgyro_mpu6050.c \
            drivers/barometer_bmp085.c \
            drivers/flash_m25p16.c \
            io/flashfs.c \
            $(HIGHEND_SRC) \
            $(COMMON_SRC)

SPRACINGF3EVO_SRC = \
            $(STM32F30x_COMMON_SRC) \
            drivers/accgyro_mpu.c \
            drivers/accgyro_mpu6500.c \
            drivers/accgyro_spi_mpu6500.c \
            drivers/barometer_bmp280.c \
            drivers/compass_ak8963.c \
            drivers/light_ws2811strip.c \
            drivers/light_ws2811strip_stm32f30x.c \
            drivers/serial_usb_vcp.c \
            drivers/sdcard.c \
            drivers/sdcard_standard.c \
            drivers/transponder_ir.c \
            drivers/transponder_ir_stm32f30x.c \
            io/asyncfatfs/asyncfatfs.c \
            io/asyncfatfs/fat_standard.c \
            io/transponder_ir.c \
            $(HIGHEND_SRC) \
            $(COMMON_SRC) \
            $(VCP_SRC)

SIRINFPV_SRC = \
            $(STM32F30x_COMMON_SRC) \
            drivers/accgyro_mpu.c \
            drivers/accgyro_mpu6500.c \
            drivers/accgyro_spi_mpu6000.c \
            drivers/accgyro_spi_mpu6500.c \
            drivers/serial_usb_vcp.c \
            drivers/sdcard.c \
            drivers/sdcard_standard.c \
            drivers/max7456.c \
            drivers/rtc6705.c \
            io/asyncfatfs/asyncfatfs.c \
            io/asyncfatfs/fat_standard.c \
            io/osd.c \
            $(HIGHEND_SRC) \
            $(COMMON_SRC) \
            $(VCP_SRC)

MOTOLAB_SRC = \
            $(STM32F30x_COMMON_SRC) \
            drivers/accgyro_mpu.c \
            drivers/accgyro_mpu6050.c \
            drivers/accgyro_spi_mpu6000.c \
            drivers/barometer_ms5611.c \
            drivers/compass_hmc5883l.c \
            drivers/light_ws2811strip.c \
            drivers/light_ws2811strip_stm32f30x.c \
            drivers/serial_softserial.c \
            drivers/serial_usb_vcp.c \
            drivers/flash_m25p16.c \
            io/flashfs.c \
            $(HIGHEND_SRC) \
            $(COMMON_SRC) \
            $(VCP_SRC)

SPRACINGF3MINI_SRC = \
            $(STM32F30x_COMMON_SRC) \
            drivers/accgyro_mpu.c \
            drivers/accgyro_mpu6500.c \
            drivers/barometer_bmp280.c \
            drivers/compass_ak8975.c \
            drivers/compass_hmc5883l.c \
            drivers/flash_m25p16.c \
            drivers/light_ws2811strip.c \
            drivers/light_ws2811strip_stm32f30x.c \
            drivers/serial_softserial.c \
            drivers/serial_usb_vcp.c \
            drivers/sonar_hcsr04.c \
            drivers/sdcard.c \
            drivers/sdcard_standard.c \
            drivers/transponder_ir.c \
            drivers/transponder_ir_stm32f30x.c \
            io/asyncfatfs/asyncfatfs.c \
            io/asyncfatfs/fat_standard.c \
            io/transponder_ir.c \
            $(HIGHEND_SRC) \
            $(COMMON_SRC) \
            $(VCP_SRC)
#            $(FATFS_SRC)

SINGULARITY_SRC = \
            $(STM32F30x_COMMON_SRC) \
            drivers/accgyro_mpu.c \
            drivers/accgyro_mpu6050.c \
            drivers/flash_m25p16.c \
            drivers/light_ws2811strip.c \
            drivers/light_ws2811strip_stm32f30x.c \
            drivers/serial_softserial.c \
            drivers/serial_usb_vcp.c \
            drivers/vtx_rtc6705.c \
            io/flashfs.c \
            io/vtx.c \
            $(HIGHEND_SRC) \
            $(COMMON_SRC) \
            $(VCP_SRC)

FURYF3_SRC = \
            $(STM32F30x_COMMON_SRC) \
            drivers/accgyro_mpu.c \
            drivers/barometer_ms5611.c \
            drivers/barometer_bmp280.c \
            drivers/accgyro_spi_mpu6000.c \
            drivers/accgyro_mpu6500.c \
            drivers/accgyro_spi_mpu6500.c \
            drivers/light_ws2811strip.c \
            drivers/light_ws2811strip_stm32f30x.c \
            drivers/serial_usb_vcp.c \
            drivers/sdcard.c \
            drivers/sdcard_standard.c \
            drivers/flash_m25p16.c \
            drivers/sonar_hcsr04.c \
            drivers/serial_softserial.c \
            io/asyncfatfs/asyncfatfs.c \
            io/asyncfatfs/fat_standard.c \
            io/flashfs.c \
            $(HIGHEND_SRC) \
            $(COMMON_SRC) \
            $(VCP_SRC)

ALIENFLIGHTF4_SRC = \
            $(STM32F4xx_COMMON_SRC) \
            drivers/accgyro_mpu6500.c \
            drivers/accgyro_spi_mpu6500.c \
            drivers/accgyro_spi_mpu9250.c \
            drivers/barometer_bmp280.c \
            drivers/barometer_ms5611.c \
            drivers/compass_ak8963.c \
            drivers/compass_hmc5883l.c \
            drivers/light_ws2811strip.c \
            drivers/light_ws2811strip_stm32f4xx.c \
            drivers/sdcard.c \
            drivers/sdcard_standard.c \
            io/asyncfatfs/asyncfatfs.c \
            io/asyncfatfs/fat_standard.c \
            $(HIGHEND_SRC) \
            $(COMMON_SRC) \
            $(VCPF4_SRC)

BLUEJAYF4_SRC = \
            $(STM32F4xx_COMMON_SRC) \
            drivers/accgyro_spi_mpu6500.c \
            drivers/accgyro_mpu6500.c \
            drivers/barometer_ms5611.c \
            drivers/sdcard.c \
            drivers/sdcard_standard.c \
            io/asyncfatfs/asyncfatfs.c \
            io/asyncfatfs/fat_standard.c \
            $(HIGHEND_SRC) \
            $(COMMON_SRC) \
            $(VCPF4_SRC)

REVO_SRC = \
            $(STM32F4xx_COMMON_SRC) \
            drivers/accgyro_spi_mpu6000.c \
            drivers/barometer_ms5611.c \
            drivers/compass_hmc5883l.c \
            $(HIGHEND_SRC) \
            $(COMMON_SRC) \
            $(VCPF4_SRC)

REVO_OPBL_SRC = $(REVO_SRC)

FURYF4_SRC = \
            $(STM32F4xx_COMMON_SRC) \
            drivers/accgyro_spi_mpu6000.c \
            drivers/accgyro_spi_mpu6500.c \
            drivers/accgyro_mpu6500.c \
            drivers/barometer_ms5611.c \
            drivers/sdcard.c \
            drivers/sdcard_standard.c \
            io/asyncfatfs/asyncfatfs.c \
            io/asyncfatfs/fat_standard.c \
            $(HIGHEND_SRC) \
            $(COMMON_SRC) \
            $(VCPF4_SRC)

# Search path and source files for the ST stdperiph library
VPATH        := $(VPATH):$(STDPERIPH_DIR)/src

###############################################################################
# Things that might need changing to use different tools
#

# Tool names
CC          = arm-none-eabi-gcc
OBJCOPY     = arm-none-eabi-objcopy
SIZE        = arm-none-eabi-size

#
# Tool options.
#

ifeq ($(DEBUG),GDB)
OPTIMIZE    = -O0
LTO_FLAGS   = $(OPTIMIZE)
else
OPTIMIZE    = -Os
LTO_FLAGS   = -flto -fuse-linker-plugin $(OPTIMIZE)
endif

DEBUG_FLAGS = -ggdb3 -DDEBUG

CFLAGS      += $(ARCH_FLAGS) \
              $(LTO_FLAGS) \
              $(addprefix -D,$(OPTIONS)) \
              $(addprefix -I,$(INCLUDE_DIRS)) \
              $(DEBUG_FLAGS) \
              -std=gnu99 \
              -Wall -Wextra -Wunsafe-loop-optimizations -Wdouble-promotion \
              -ffunction-sections \
              -fdata-sections \
              $(DEVICE_FLAGS) \
              -DUSE_STDPERIPH_DRIVER \
              $(TARGET_FLAGS) \
              -D'__FORKNAME__="$(FORKNAME)"' \
              -D'__TARGET__="$(TARGET)"' \
              -D'__REVISION__="$(REVISION)"' \
              -save-temps=obj \
              -MMD -MP

ASFLAGS     = $(ARCH_FLAGS) \
              -x assembler-with-cpp \
              $(addprefix -I,$(INCLUDE_DIRS)) \
              -MMD -MP

LDFLAGS     = -lm \
              -nostartfiles \
              --specs=nano.specs \
              -lc \
              -lnosys \
              $(ARCH_FLAGS) \
              $(LTO_FLAGS) \
              $(DEBUG_FLAGS) \
              -static \
              -Wl,-gc-sections,-Map,$(TARGET_MAP) \
              -Wl,-L$(LINKER_DIR) \
              -Wl,--cref \
              -T$(LD_SCRIPT)

###############################################################################
# No user-serviceable parts below
###############################################################################

CPPCHECK        = cppcheck $(CSOURCES) --enable=all --platform=unix64 \
                  --std=c99 --inline-suppr --quiet --force \
                  $(addprefix -I,$(INCLUDE_DIRS)) \
                  -I/usr/include -I/usr/include/linux

#
# Things we will build
#
ifeq ($(filter $(TARGET),$(VALID_TARGETS)),)
$(error Target '$(TARGET)' is not valid, must be one of $(VALID_TARGETS))
endif

TARGET_BIN      = $(BIN_DIR)/$(FORKNAME)_$(FC_VER)_$(TARGET).bin
TARGET_HEX      = $(BIN_DIR)/$(FORKNAME)_$(FC_VER)_$(TARGET).hex
TARGET_ELF      = $(OBJECT_DIR)/$(FORKNAME)_$(TARGET).elf
TARGET_OBJS     = $(addsuffix .o,$(addprefix $(OBJECT_DIR)/$(TARGET)/,$(basename $($(TARGET)_SRC))))
TARGET_DEPS     = $(addsuffix .d,$(addprefix $(OBJECT_DIR)/$(TARGET)/,$(basename $($(TARGET)_SRC))))
TARGET_MAP      = $(OBJECT_DIR)/$(FORKNAME)_$(TARGET).map


CLEAN_ARTIFACTS := $(TARGET_BIN)
CLEAN_ARTIFACTS += $(TARGET_HEX)
CLEAN_ARTIFACTS += $(TARGET_ELF) $(TARGET_OBJS) $(TARGET_MAP)

# List of buildable ELF files and their object dependencies.
# It would be nice to compute these lists, but that seems to be just beyond make.

$(TARGET_HEX): $(TARGET_ELF)
	$(OBJCOPY) -O ihex --set-start 0x8000000 $< $@

$(TARGET_BIN): $(TARGET_ELF)
	$(OBJCOPY) -O binary $< $@

$(TARGET_ELF):  $(TARGET_OBJS)
	@echo LD $(notdir $@)
	@$(CC) -o $@ $^ $(LDFLAGS)
	$(SIZE) $(TARGET_ELF) 

# Compile
$(OBJECT_DIR)/$(TARGET)/%.o: %.c
	@mkdir -p $(dir $@)
	@echo %% $(notdir $<)
	@$(CC) -c -o $@ $(CFLAGS) $<

# Assemble
$(OBJECT_DIR)/$(TARGET)/%.o: %.s
	@mkdir -p $(dir $@)
	@echo %% $(notdir $<)
	@$(CC) -c -o $@ $(ASFLAGS) $<

$(OBJECT_DIR)/$(TARGET)/%.o: %.S
	@mkdir -p $(dir $@)
	@echo %% $(notdir $<)
	@$(CC) -c -o $@ $(ASFLAGS) $<


## all         : default task; compile C code, build firmware
all: binary

## all_targets : build all valid target platforms
all_targets:
	for build_target in $(VALID_TARGETS); do \
		echo "Building $$build_target" && \
		$(MAKE) clean && \
		$(MAKE) -j TARGET=$$build_target || \
		break; \
		echo "Building $$build_target succeeded."; \
	done

## clean       : clean up all temporary / machine-generated files
clean:
	rm -f $(CLEAN_ARTIFACTS)
	rm -rf $(OBJECT_DIR)/$(TARGET)
	cd src/test && $(MAKE) clean || true

flash_$(TARGET): $(TARGET_HEX)
	stty -F $(SERIAL_DEVICE) raw speed 115200 -crtscts cs8 -parenb -cstopb -ixon
	echo -n 'R' >$(SERIAL_DEVICE)
	stm32flash -w $(TARGET_HEX) -v -g 0x0 -b 115200 $(SERIAL_DEVICE)

## flash       : flash firmware (.hex) onto flight controller
flash: flash_$(TARGET)

st-flash_$(TARGET): $(TARGET_BIN)
	st-flash --reset write $< 0x08000000

## st-flash    : flash firmware (.bin) onto flight controller
st-flash: st-flash_$(TARGET)

binary: $(TARGET_BIN)
hex:    $(TARGET_HEX)

unbrick_$(TARGET): $(TARGET_HEX)
	stty -F $(SERIAL_DEVICE) raw speed 115200 -crtscts cs8 -parenb -cstopb -ixon
	stm32flash -w $(TARGET_HEX) -v -g 0x0 -b 115200 $(SERIAL_DEVICE)

## unbrick     : unbrick flight controller
unbrick: unbrick_$(TARGET)

## cppcheck    : run static analysis on C source code
cppcheck: $(CSOURCES)
	$(CPPCHECK)

cppcheck-result.xml: $(CSOURCES)
	$(CPPCHECK) --xml-version=2 2> cppcheck-result.xml

## help        : print this help message and exit
help: Makefile
	@echo ""
	@echo "Makefile for the $(FORKNAME) firmware"
	@echo ""
	@echo "Usage:"
	@echo "        make [TARGET=<target>] [OPTIONS=\"<options>\"]"
	@echo ""
	@echo "Valid TARGET values are: $(VALID_TARGETS)"
	@echo ""
	@sed -n 's/^## //p' $<

## targets     : print a list of all valid target platforms (for consumption by scripts)
targets:
	@echo $(VALID_TARGETS)

## test        : run the cleanflight test suite
test:
	cd src/test && $(MAKE) test || true

# rebuild everything when makefile changes
$(TARGET_OBJS) : Makefile

# include auto-generated dependencies
-include $(TARGET_DEPS)<|MERGE_RESOLUTION|>--- conflicted
+++ resolved
@@ -51,11 +51,7 @@
 SERIAL_USB_TARGETS = IRCFUSIONF3 SPRACINGF3
 
 # Valid targets for STM VCP support
-<<<<<<< HEAD
-VCP_TARGETS = $(CC3D_TARGETS) BLUEJAYF4 FURYF3 FURYF4 REVO SIRINFPV
-=======
-VCP_TARGETS = $(CC3D_TARGETS) BLUEJAYF4 FURYF3 FURYF4 REVO REVO_OPBL
->>>>>>> 3c0354f8
+VCP_TARGETS = $(CC3D_TARGETS) BLUEJAYF4 FURYF3 FURYF4 REVO REVO_OPBL SIRINFPV
 
 # Valid targets for OP BootLoader support
 OPBL_TARGETS = CC3D_OPBL REVO_OPBL
