/*
 * This file is part of Cleanflight.
 *
 * Cleanflight is free software: you can redistribute it and/or modify
 * it under the terms of the GNU General Public License as published by
 * the Free Software Foundation, either version 3 of the License, or
 * (at your option) any later version.
 *
 * Cleanflight is distributed in the hope that it will be useful,
 * but WITHOUT ANY WARRANTY; without even the implied warranty of
 * MERCHANTABILITY or FITNESS FOR A PARTICULAR PURPOSE.  See the
 * GNU General Public License for more details.
 *
 * You should have received a copy of the GNU General Public License
 * along with Cleanflight.  If not, see <http://www.gnu.org/licenses/>.
 */

#pragma once

#include "config/parameter_group.h"

#define FAILSAFE_POWER_ON_DELAY_US (1000 * 1000 * 5)
#define MILLIS_PER_TENTH_SECOND      100
#define MILLIS_PER_SECOND           1000
#define PERIOD_OF_1_SECONDS            1 * MILLIS_PER_SECOND
#define PERIOD_OF_3_SECONDS            3 * MILLIS_PER_SECOND
#define PERIOD_OF_30_SECONDS          30 * MILLIS_PER_SECOND
#define PERIOD_RXDATA_FAILURE        200    // millis
#define PERIOD_RXDATA_RECOVERY       200    // millis


typedef struct failsafeConfig_s {
    uint16_t failsafe_throttle;             // Throttle level used for landing - specify value between 1000..2000 (pwm pulse width for slightly below hover). center throttle = 1500.
    uint16_t failsafe_throttle_low_delay;   // Time throttle stick must have been below 'min_check' to "JustDisarm" instead of "full failsafe procedure".
    uint8_t failsafe_delay;                 // Guard time for failsafe activation after signal lost. 1 step = 0.1sec - 1sec in example (10)
    uint8_t failsafe_off_delay;             // Time for Landing before motors stop in 0.1sec. 1 step = 0.1sec - 20sec in example (200)
<<<<<<< HEAD
    uint16_t failsafe_throttle;             // Throttle level used for landing - specify value between 1000..2000 (pwm pulse width for slightly below hover). center throttle = 1500.
    uint16_t failsafe_throttle_low_delay;   // Time throttle stick must have been below 'min_check' to "JustDisarm" instead of "full failsafe procedure".
=======
>>>>>>> ee482724
    uint8_t failsafe_kill_switch;           // failsafe switch action is 0: identical to rc link loss, 1: disarms instantly
    uint8_t failsafe_procedure;             // selected full failsafe procedure is 0: auto-landing, 1: Drop it
} failsafeConfig_t;

PG_DECLARE(failsafeConfig_t, failsafeConfig);

typedef enum {
    FAILSAFE_IDLE = 0,
    FAILSAFE_RX_LOSS_DETECTED,
    FAILSAFE_LANDING,
    FAILSAFE_LANDED,
    FAILSAFE_RX_LOSS_MONITORING,
    FAILSAFE_RX_LOSS_RECOVERED
} failsafePhase_e;

typedef enum {
    FAILSAFE_RXLINK_DOWN = 0,
    FAILSAFE_RXLINK_UP
} failsafeRxLinkState_e;

typedef enum {
    FAILSAFE_PROCEDURE_AUTO_LANDING = 0,
    FAILSAFE_PROCEDURE_DROP_IT
} failsafeProcedure_e;

typedef struct failsafeState_s {
    int16_t events;
    bool monitoring;
    bool active;
    uint32_t rxDataFailurePeriod;
    uint32_t validRxDataReceivedAt;
    uint32_t validRxDataFailedAt;
    uint32_t throttleLowPeriod;             // throttle stick must have been below 'min_check' for this period
    uint32_t landingShouldBeFinishedAt;
    uint32_t receivingRxDataPeriod;         // period for the required period of valid rxData
    uint32_t receivingRxDataPeriodPreset;   // preset for the required period of valid rxData
    failsafePhase_e phase;
    failsafeRxLinkState_e rxLinkState;
} failsafeState_t;

void failsafeInit(void);
void failsafeReset(void);

void failsafeStartMonitoring(void);
void failsafeUpdateState(void);

failsafePhase_e failsafePhase();
bool failsafeIsMonitoring(void);
bool failsafeIsActive(void);
bool failsafeIsReceivingRxData(void);
void failsafeOnRxSuspend(uint32_t suspendPeriod);
void failsafeOnRxResume(void);

void failsafeOnValidDataReceived(void);
void failsafeOnValidDataFailed(void);<|MERGE_RESOLUTION|>--- conflicted
+++ resolved
@@ -34,11 +34,6 @@
     uint16_t failsafe_throttle_low_delay;   // Time throttle stick must have been below 'min_check' to "JustDisarm" instead of "full failsafe procedure".
     uint8_t failsafe_delay;                 // Guard time for failsafe activation after signal lost. 1 step = 0.1sec - 1sec in example (10)
     uint8_t failsafe_off_delay;             // Time for Landing before motors stop in 0.1sec. 1 step = 0.1sec - 20sec in example (200)
-<<<<<<< HEAD
-    uint16_t failsafe_throttle;             // Throttle level used for landing - specify value between 1000..2000 (pwm pulse width for slightly below hover). center throttle = 1500.
-    uint16_t failsafe_throttle_low_delay;   // Time throttle stick must have been below 'min_check' to "JustDisarm" instead of "full failsafe procedure".
-=======
->>>>>>> ee482724
     uint8_t failsafe_kill_switch;           // failsafe switch action is 0: identical to rc link loss, 1: disarms instantly
     uint8_t failsafe_procedure;             // selected full failsafe procedure is 0: auto-landing, 1: Drop it
 } failsafeConfig_t;
